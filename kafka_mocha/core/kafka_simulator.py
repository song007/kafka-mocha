import json
import os
from collections import defaultdict
from inspect import GEN_SUSPENDED, getgeneratorstate
from threading import Lock
from typing import Any, Literal, NamedTuple, Optional

import confluent_kafka
from confluent_kafka.admin import (
    BrokerMetadata,
    ClusterMetadata,
    PartitionMetadata,
    TopicMetadata,
)

from kafka_mocha.exceptions import (
    KafkaSimulatorBootstrapException,
    KafkaSimulatorProcessingException,
)
from kafka_mocha.klogger import get_custom_logger
from kafka_mocha.models.kmodels import KConsumerGroup, KMessage, KTopic
from kafka_mocha.models.signals import KSignals
from kafka_mocha.renderers import render

try:
    ONE_ACK_DELAY = os.environ.get("KAFKA_MOCHA_KSIM_ONE_ACK_DELAY", 1)
    ALL_ACK_DELAY = os.environ.get("KAFKA_MOCHA_KSIM_ALL_ACK_DELAY", 3)
    MESSAGE_TIMESTAMP_TYPE = os.environ.get(
        "KAFKA_MOCHA_KSIM_MESSAGE_TIMESTAMP_TYPE", confluent_kafka.TIMESTAMP_CREATE_TIME
    )
    AUTO_CREATE_TOPICS_ENABLE = (
        os.environ.get("KAFKA_MOCHA_KSIM_AUTO_CREATE_TOPICS_ENABLE", "true").lower()
        == "true"
    )
    TOPICS = json.loads(os.environ.get("KAFKA_MOCHA_KSIM_TOPICS", "[]"))
except KeyError as err:
    raise KafkaSimulatorBootstrapException(
        f"Missing Kafka Mocha required variable: {err}"
    ) from None

SYSTEM_TOPICS = ["_schemas", "__consumer_offsets"]
logger = get_custom_logger()


class ProducerAndState(NamedTuple):
    producer_id: int
    is_ongoing: bool = False


class KafkaSimulator:
    """Kafka Simulator (singleton) class that acts as a mock Kafka Broker.

    It fully replicates the Kafka Broker's behavior and provides a way to simulate Kafka's behavior in a controlled
    environment. It is a singleton class that can be accessed from anywhere in the codebase.
    As a rule of thumb, it shouldn't be instantiated or used directly. Instead, it's internally used by the KProducer
    and KConsumer classes and can be manipulated by:
    - environment variables prefixed with `KAFKA_MOCHA_KSIM` (e.g. KAFKA_MOCHA_KSIM_ONE_ACK_DELAY, see README.md)
    - wrapper function parameters (e.g. mock_producer, mock_consumer, either as a decorator or context manager)
    """

    TRANSACT_TOPIC = "__transaction_state"
    TRANSACT_TOPIC_PARTITION_NO = 50
    _instance = None
    _lock = Lock()
    _is_running = False

    producers_handler = None
    consumers_handler = None

    def __new__(cls):
        if not cls._instance:
            with cls._lock:
                if not cls._instance:
                    cls._instance = super().__new__(cls)
        return cls._instance

    def __init__(self):
        if self._is_running:
            return
        # self.one_ack_delay = ONE_ACK_DELAY
        # self.all_ack_delay = ALL_ACK_DELAY
        self.topics: list[KTopic] = [KTopic.from_env(topic) for topic in TOPICS]
        for sys_topic in SYSTEM_TOPICS:
            self.topics.append(KTopic(sys_topic))
        self._registered_transact_ids: dict[str, list[ProducerAndState]] = defaultdict(
            list
        )  # Epoch is list length

        # Consumer group management
        self._consumer_groups: dict[str, KConsumerGroup] = {}
        self._consumer_2_group: dict[int, str] = {}  # consumer_id -> group_id mapping

        # Transactional offset commits - keyed by (producer_id, transactional_id)
        self._pending_transactional_offsets: dict[tuple[int, str], list[KMessage]] = (
            defaultdict(list)
        )

        # Start handlers
        self.producers_handler = self.handle_producers()
        self.producers_handler.send(KSignals.INIT.value)

        self.consumers_handler = self.handle_consumers()
        self.consumers_handler.send(KSignals.INIT.value)

        self._is_running = True
        logger.info("Kafka Simulator initialized, id: %s", id(self))
        logger.debug("Registered topics: %s", self.topics)

    def reset(self):
        self._is_running = False
        self.__init__()

    def _topics_2_cluster_metadata(
        self, topics: Optional[list[KTopic]] = None
    ) -> ClusterMetadata:
        """Converts KTopics into ClusterMetadata (stubbed)."""

        def _t_metadata_factory(_topic: KTopic) -> TopicMetadata:
            """Converts KTopic into TopicMetadata."""
            partitions = dict()
            for idx, _ in enumerate(_topic.partitions):
                p_metadata = PartitionMetadata()
                p_metadata.id = idx
                p_metadata.leader = 1
                p_metadata.replicas = [1]
                p_metadata.isrs = [1]
                partitions[idx] = p_metadata

            t_metadata = TopicMetadata()
            t_metadata.topic = _topic.name
            t_metadata.partitions = partitions
            return t_metadata

        _topics = topics if topics is not None else self.topics
        ts_metadata = {topic.name: _t_metadata_factory(topic) for topic in _topics}

        b_metadata = BrokerMetadata()
        b_metadata.id = 1
        b_metadata.host = "127.0.0.1"
        b_metadata.port = 9092

        c_metadata = ClusterMetadata()
        c_metadata.cluster_id = "___KAFKA_SIMULATOR____"
        c_metadata.controller_id = 1
        c_metadata.brokers = b_metadata
        c_metadata.topics = ts_metadata
        c_metadata.orig_broker_name = "localhost:9092/bootstrap"
        return c_metadata

    def get_cluster_mdata(self, topic_name: str = None) -> ClusterMetadata:
        """Returns ClusterMetadata object from Kafka Simulator (acts as if it was real Kafka Broker)."""
        if topic_name is None:
            return self._topics_2_cluster_metadata()

        matching_topics = list(filter(lambda x: x.name == topic_name, self.topics))
        if matching_topics:
            return self._topics_2_cluster_metadata(matching_topics)
        elif AUTO_CREATE_TOPICS_ENABLE:
            self.topics.append(KTopic(topic_name, 1))
            matching_topics = list(filter(lambda x: x.name == topic_name, self.topics))
            return self._topics_2_cluster_metadata(matching_topics)
        else:
            return self._topics_2_cluster_metadata([])

    def register_producer_transaction_id(
        self, producer_id: int, transactional_id: str
    ) -> None:
        """Registers transactional id for producer. Also, prepares transaction coordinator and needed infrastructure."""
        topics = list(filter(lambda x: x.name == self.TRANSACT_TOPIC, self.topics))
        if not topics:
            # Register transaction log topic
            topic = KTopic(
                self.TRANSACT_TOPIC,
                self.TRANSACT_TOPIC_PARTITION_NO,
                config={"cleanup.policy": "compact"},
            )
            self.topics.append(topic)
        self._registered_transact_ids[transactional_id].append(
            ProducerAndState(producer_id)
        )

    def transaction_coordinator(
        self,
        state: Literal["init", "begin", "commit", "abort"],
        producer_id: int,
        transactional_id: str,
        dry_run: bool = False,
    ) -> None:
        """
        Transaction coordinator that handles transaction(s) flow. Transaction state checks are split between
        transaction_coordinator and Kproducer. Here, only initializations and state transitions are handled.
        """
        handler = self.producers_handler
        if getgeneratorstate(handler) != GEN_SUSPENDED:
            raise KafkaSimulatorProcessingException(
                "Potential bug: producers handler should be suspended at this point... %s",
                getgeneratorstate(handler),
            )

        producer_epoch = len(self._registered_transact_ids[transactional_id]) - 1
        msg_partition = abs(hash(transactional_id)) % self.TRANSACT_TOPIC_PARTITION_NO
        msg_key = {"transactionalId": transactional_id, "version": 0}
        msg_value = {
            "transactionalId": transactional_id,
            "producerId": producer_id,
            "lastProducerId": -1,
            "producerEpoch": producer_epoch,
            "lastProducerEpoch": -1,
            "txnTimeoutMs": 60000,
            "state": "",
            "topicPartitions": [],
            "txnStartTimestamp": -1,
            "txnLastUpdateTimestamp": -1,
        }

        match state:
            case "init":
                self.register_producer_transaction_id(producer_id, transactional_id)
                msg_value["producerEpoch"] = (
                    len(self._registered_transact_ids[transactional_id]) - 1
                )
                msg_value["state"] = "Empty"
                msgs = [
                    KMessage(
                        self.TRANSACT_TOPIC,
                        msg_partition,
                        str(msg_key).encode(),
                        str(msg_value).encode(),
                    )
                ]

            case "begin":
                if producer_id not in map(
                    lambda x: x[0], self._registered_transact_ids[transactional_id]
                ):
                    raise confluent_kafka.KafkaException(
                        confluent_kafka.KafkaError(
                            confluent_kafka.KafkaError._STATE,
                            "Operation not valid in state Init",
                            fatal=True,
                        )
                    )
                transaction_for_producer = list(
                    filter(
                        lambda x: x[0] == producer_id,
                        self._registered_transact_ids[transactional_id],
                    )
                )
                if len(transaction_for_producer) > 1:
                    raise KafkaSimulatorProcessingException("What now?")
                elif transaction_for_producer[-1][1]:
                    raise confluent_kafka.KafkaException(
                        confluent_kafka.KafkaError(
                            confluent_kafka.KafkaError._STATE,
                            "Operation not valid in state Ready",
                            fatal=True,
                        )
                    )
                msg_value["state"] = "Ongoing"
                msgs = [
                    KMessage(
                        self.TRANSACT_TOPIC,
                        msg_partition,
                        str(msg_key).encode(),
                        str(msg_value).encode(),
                    )
                ]
                if not dry_run:
                    # set it state to ongoing
                    for idx, _id in enumerate(
                        self._registered_transact_ids[transactional_id]
                    ):
                        if _id[0] == producer_id:
                            self._registered_transact_ids[transactional_id][idx] = (
                                ProducerAndState(producer_id, True)
                            )

            case "commit":
                if producer_id not in map(
                    lambda x: x[0], self._registered_transact_ids[transactional_id]
                ):
                    raise confluent_kafka.KafkaException(
                        confluent_kafka.KafkaError(
                            confluent_kafka.KafkaError._STATE,
                            "Operation not valid in state Init",
                            fatal=True,
                        )
                    )
                transaction_for_producer = list(
                    filter(
                        lambda x: x[0] == producer_id,
                        self._registered_transact_ids[transactional_id],
                    )
                )
                if producer_id != transaction_for_producer[-1][0]:
                    kafka_error = confluent_kafka.KafkaError(
                        confluent_kafka.KafkaError._FENCED,  # error code -144
                        "Failed to end transaction: Local: This instance has been fenced by a newer instance",
                        fatal=True,
                    )
                    raise confluent_kafka.KafkaException(kafka_error)
                elif not transaction_for_producer[-1][1]:
                    raise confluent_kafka.KafkaException(
                        confluent_kafka.KafkaError(
                            confluent_kafka.KafkaError._STATE,
                            "Operation not valid in state Ready",
                            fatal=True,
                        )
                    )
                msg_value["state"] = "PrepareCommit"
                msgs = [
                    KMessage(
                        self.TRANSACT_TOPIC,
                        msg_partition,
                        str(msg_key).encode(),
                        str(msg_value).encode(),
                    )
                ]
                msg_value["state"] = "CompleteCommit"
                msgs.append(
                    KMessage(
                        self.TRANSACT_TOPIC,
                        msg_partition,
                        str(msg_key).encode(),
                        str(msg_value).encode(),
                    )
                )
                if not dry_run:
                    # Commit pending transactional offset commits
                    self._commit_pending_transactional_offsets(
                        producer_id, transactional_id
                    )

                    # Reset state
                    for idx, _id in enumerate(
                        self._registered_transact_ids[transactional_id]
                    ):
                        if _id[0] == producer_id:
                            self._registered_transact_ids[transactional_id][idx] = (
                                ProducerAndState(producer_id, False)
                            )

            case "abort":
                if producer_id not in map(
                    lambda x: x[0], self._registered_transact_ids[transactional_id]
                ):
                    raise confluent_kafka.KafkaException(
                        confluent_kafka.KafkaError(
                            confluent_kafka.KafkaError._STATE,
                            "Operation not valid in state Init",
                            fatal=True,
                        )
                    )
                msg_value["state"] = "Abort"
                msgs = [
                    KMessage(
                        self.TRANSACT_TOPIC,
                        msg_partition,
                        str(msg_key).encode(),
                        str(msg_value).encode(),
                    )
                ]
                if not dry_run:
                    # Abort pending transactional offset commits
<<<<<<< HEAD
                    self._abort_pending_transactional_offsets(
                        producer_id, transactional_id
                    )
=======
                    self._abort_pending_transactional_offsets(producer_id, transactional_id)
>>>>>>> 186f782c

                    # Reset state
                    for idx, _id in enumerate(
                        self._registered_transact_ids[transactional_id]
                    ):
                        if _id[0] == producer_id:
                            self._registered_transact_ids[transactional_id][idx] = (
                                ProducerAndState(producer_id, False)
                            )

            case _:
                raise ValueError(f"Invalid transaction {state=}")

        if not dry_run:
            handler.send(msgs)

    def handle_producers(self):
        """A separate generator function that yields a signal to the caller. Handles incoming messages from producers.

        :note: Separate/common event-loop-like for handling producers/consumers are being tested.
        """
        logger.info("Handle producers has been primed")
        last_received_msg_ts = -1
        while True:
            received_msgs: list[KMessage] = yield KSignals.SUCCESS  # buffered
            last_received_msg_ts = (
                received_msgs[-1].timestamp()[1]
                if received_msgs
                else last_received_msg_ts
            )
            for msg in received_msgs:
                _msg_destination_topic = [
                    topic for topic in self.topics if topic.name == msg.topic()
                ]
                if not _msg_destination_topic and not AUTO_CREATE_TOPICS_ENABLE:
                    raise KafkaSimulatorProcessingException(
                        f"Topic {msg.topic()} does not exist and "
                        f"KAFKA_MOCHA_KSIM_AUTO_CREATE_TOPICS_ENABLE set to {AUTO_CREATE_TOPICS_ENABLE} "
                    )
                elif not _msg_destination_topic and AUTO_CREATE_TOPICS_ENABLE:
                    self.topics.append(KTopic(msg.topic(), 1))
                    _msg_destination_topic = self.topics
                elif len(_msg_destination_topic) > 1:
                    raise KafkaSimulatorProcessingException("We have a bug here....")

                _topic = _msg_destination_topic[-1]
                try:
                    partition = _topic.partitions[msg.partition()]
                except IndexError:
                    raise KafkaSimulatorProcessingException(
                        f"Invalid partition assignment: {msg.partition()}"
                    )
                else:
                    if msg._pid:
                        _msg_pid_already_appended = msg._pid in [
                            krecord._pid for krecord in partition._heap
                        ]
                        if _msg_pid_already_appended:
                            continue
                    msg.set_offset(1000 + len(partition))
                    msg.set_timestamp(last_received_msg_ts, MESSAGE_TIMESTAMP_TYPE)
                    partition.append(msg)
                    logger.debug("Appended message: %s", msg)

                    # Handle offset commits to update consumer group state
                    if msg.topic() == "__consumer_offsets" and not msg._marker:
                        if msg._pid and self._is_transactional_producer(msg._pid):
                            # This is a transactional offset commit - store it pending
                            self._store_pending_transactional_offset(msg)
                        else:
                            # Regular offset commit - process immediately
                            self._process_offset_commit(msg)

    def handle_consumers(self):
        """A separate generator function that yields a signal to the caller. Handles delivering messages to consumer.

        :note: Separate/common event-loop-like for handling producers/consumers are being tested.
        """
        logger.info("Handle consumers has been primed")
        result = KSignals.SUCCESS
        while True:
            request = yield result
            if isinstance(request, tuple) and len(request) == 3:
                # Handle a poll request: (consumer_id, topic_partitions, max_records)
                consumer_id, topic_partitions, max_records = request

                # Get all messages for the requested partitions
                messages = []
                for tp in topic_partitions:
                    topic = next((t for t in self.topics if t.name == tp.topic), None)
                    if topic is None or tp.partition >= len(topic.partitions):
                        continue

                    partition = topic.partitions[tp.partition]
                    messages += partition.get_by_offset(tp.offset, max_records)

                logger.debug(
                    "Consumer %d polling, found %d messages", consumer_id, len(messages)
                )
                result = messages

            elif isinstance(request, confluent_kafka.TopicPartition):
                # Handle a seek request
                topic_name = request.topic
                partition_id = request.partition
                offset = request.offset

                # Find the topic
                topic = next((t for t in self.topics if t.name == topic_name), None)
                if topic is None:
                    logger.warning("Seek request for unknown topic: %s", topic_name)
                    result = KSignals.SUCCESS
                    continue

                # Process the request
                logger.warning(
                    "Consumer seeking to offset %d for %s[%d]",
                    offset,
                    topic_name,
                    partition_id,
                )
                result = KSignals.SUCCESS

            else:
                raise KafkaSimulatorProcessingException(
                    f"Unknown request type in consumer handler: {type(request)}"
                )

    def register_consumer(
        self, consumer_id: int, group_id: str, topics: list[str]
    ) -> None:
        """
        Register a consumer with a consumer group.

        :todo: Add regex support for topic names
        """
        logger.debug(
            "Registering consumer %d with group %s, topics: %s",
            consumer_id,
            group_id,
            topics,
        )

        # Create the consumer group if it doesn't exist
        if group_id not in self._consumer_groups:
            self._consumer_groups[group_id] = KConsumerGroup(group_id)

        # Add or update the consumer in the group
        self._consumer_groups[group_id].add_member(consumer_id, topics)
        self._consumer_2_group[consumer_id] = group_id

        # Trigger a rebalance for the group
        self._rebalance_and_notify(group_id)

    def unregister_consumer(self, consumer_id: int) -> None:
        """Unregister a consumer from its consumer group."""
        if consumer_id in self._consumer_2_group:
            group_id = self._consumer_2_group[consumer_id]
            logger.debug(
                "Unregistering consumer %d from group %s", consumer_id, group_id
            )

            # Remove the consumer from the group
            if group_id in self._consumer_groups:
                self._consumer_groups[group_id].remove_member(consumer_id)

                # Trigger a rebalance for the group if there are still members
                if self._consumer_groups[group_id].members:
                    self._rebalance_and_notify(group_id)
            else:
                logger.warning(
                    "Consumer group %s not found for consumer %d", group_id, consumer_id
                )

            # Remove the mapping
            del self._consumer_2_group[consumer_id]

    def _rebalance_and_notify(self, group_id: str) -> None:
        """
        Rebalance a consumer group and notify consumers of their new assignments.
        This method handles the full rebalancing process, including:
        1. Computing new assignments
        2. Revoking old assignments
        3. Assigning new partitions
        """
        if group_id not in self._consumer_groups:
            logger.warning("Consumer group %s not found for rebalance", group_id)
            return

        consumer_group = self._consumer_groups[group_id]
        if not consumer_group.members:
            return

        logger.debug("Running full rebalance for consumer group %s", group_id)
        # Get the old assignments for each consumer
        old_assignments = {}
        for consumer_id in consumer_group.members:
            old_assignments[consumer_id] = consumer_group.get_member_assignment(
                consumer_id
            )

        # Compute new assignments
        new_assignments = consumer_group.rebalance(self.topics)

        # For each consumer, determine what partitions were revoked and what was assigned
        for consumer_id in consumer_group.members:
            old_tps = old_assignments.get(consumer_id, [])
            new_tps = new_assignments.get(consumer_id, [])

            # Identify revoked partitions
            revoked_tps = [
                tp
                for tp in old_tps
                if not any(
                    ntp.topic == tp.topic and ntp.partition == tp.partition
                    for ntp in new_tps
                )
            ]

            # Identify assigned partitions
            assigned_tps = [
                tp
                for tp in new_tps
                if not any(
                    otp.topic == tp.topic and otp.partition == tp.partition
                    for otp in old_tps
                )
            ]

            logger.debug(
                "Consumer %d: revoked=%s, assigned=%s",
                consumer_id,
                revoked_tps,
                assigned_tps,
            )
            # The actual notification of consumers is done through the KConsumer.subscribe method
            # which will query for its assignment

    def assign_partitions(
        self, consumer_id: int, partitions: list[confluent_kafka.TopicPartition]
    ) -> None:
        """Manually assign partitions to a consumer (outside of consumer groups)."""
        # For manual partition assignment, we don't involve consumer groups
        logger.debug(
            "Manually assigning partitions to consumer %d: %s", consumer_id, partitions
        )

    def get_committed_offsets(
        self, consumer_id: int, partitions: list[confluent_kafka.TopicPartition]
    ) -> list[confluent_kafka.TopicPartition]:
        """Get committed offsets for a consumer."""
        result = []

        if consumer_id in self._consumer_2_group:
            group_id = self._consumer_2_group[consumer_id]
            logger.debug(
                "Getting committed offsets for consumer %d in group %s",
                consumer_id,
                group_id,
            )

            if group_id in self._consumer_groups:
                for tp in partitions:
                    offset = self._consumer_groups[group_id].get_offset(
                        tp.topic, tp.partition
                    )
                    result.append(
                        confluent_kafka.TopicPartition(tp.topic, tp.partition, offset)
                    )

        return result

    def _rebalance_group(
        self, group_id: str
    ) -> dict[int, list[confluent_kafka.TopicPartition]]:
        """Rebalance a consumer group and return the new assignments."""
        if group_id not in self._consumer_groups:
            return {}

        logger.debug("Rebalancing consumer group %s", group_id)
        return self._consumer_groups[group_id].rebalance(self.topics)

    def get_member_assignment(
        self, consumer_id: int
    ) -> list[confluent_kafka.TopicPartition]:
        """Get the current assignment for a consumer."""
        if consumer_id in self._consumer_2_group:
            group_id = self._consumer_2_group[consumer_id]
            if group_id in self._consumer_groups:
                return self._consumer_groups[group_id].get_member_assignment(
                    consumer_id
                )
        return []

    def render_records(self, output: dict[str, Any]):
        """Renders Kafka records in the specified format."""
        _format = output.pop("format", None)
        if _format is not None:
            render(_format, self.topics, **output)
        else:
            logger.error("No output format has been set. Rendering skipped.")

    def _process_offset_commit(self, message: KMessage) -> None:
        """Process offset commit message and update consumer group state."""
        try:
            # Parse the offset commit message
            key = (
                message.key().decode()
                if isinstance(message.key(), bytes)
                else message.key()
            )
            value = (
                message.value(None).decode()
                if isinstance(message.value(None), bytes)
                else message.value(None)
            )

            # Expected format: "group_id:topic:partition"
            group_id, topic, partition_str = key.split(":", 2)
            partition = int(partition_str)
            offset = int(value)

            # Update consumer group offsets
            if group_id in self._consumer_groups:
                consumer_group = self._consumer_groups[group_id]
                if topic not in consumer_group.offsets:
                    consumer_group.offsets[topic] = {}

                consumer_group.offsets[topic][partition] = offset
                logger.debug(
                    "Updated offset for group %s, topic %s, partition %d to %d",
                    group_id,
                    topic,
                    partition,
                    offset,
                )
            else:
                logger.debug("Consumer group %s not found for offset commit", group_id)

        except (ValueError, AttributeError) as e:
            logger.warning("Failed to process offset commit message: %s", e)

    def _is_transactional_producer(self, producer_id: int) -> bool:
        """Check if a producer ID belongs to a transactional producer."""
        for transactional_id, producers in self._registered_transact_ids.items():
            if any(p.producer_id == producer_id for p in producers):
                return True
        return False

    def _get_transactional_id_for_producer(self, producer_id: int) -> Optional[str]:
        """Get the transactional ID for a given producer ID."""
        for transactional_id, producers in self._registered_transact_ids.items():
            if any(p.producer_id == producer_id for p in producers):
                return transactional_id
        return None

    def _store_pending_transactional_offset(self, message: KMessage) -> None:
        """Store a transactional offset commit message in pending state."""
        producer_id = message._pid
        transactional_id = self._get_transactional_id_for_producer(producer_id)

        if transactional_id:
            key = (producer_id, transactional_id)
            self._pending_transactional_offsets[key].append(message)
            logger.debug(
                "Stored pending transactional offset commit for producer %d, transaction %s",
                producer_id,
                transactional_id,
            )

    def _commit_pending_transactional_offsets(
        self, producer_id: int, transactional_id: str
    ) -> None:
        """Commit all pending transactional offset commits for a producer."""
        key = (producer_id, transactional_id)
        pending_offsets = self._pending_transactional_offsets.get(key, [])

        logger.debug(
            "Committing %d pending transactional offset commits for producer %d, transaction %s",
            len(pending_offsets),
            producer_id,
            transactional_id,
        )

        # Process all pending offset commits
        for message in pending_offsets:
            self._process_offset_commit(message)

        # Clear the pending offsets
        if key in self._pending_transactional_offsets:
            del self._pending_transactional_offsets[key]

    def _abort_pending_transactional_offsets(
        self, producer_id: int, transactional_id: str
    ) -> None:
        """Abort (discard) all pending transactional offset commits for a producer."""
        key = (producer_id, transactional_id)
        pending_count = len(self._pending_transactional_offsets.get(key, []))

        logger.debug(
            "Aborting %d pending transactional offset commits for producer %d, transaction %s",
            pending_count,
            producer_id,
            transactional_id,
        )

        # Clear the pending offsets without processing them
        if key in self._pending_transactional_offsets:
            del self._pending_transactional_offsets[key]

    def __del__(self):
        logger.debug("Kafka Simulator has been terminated.")<|MERGE_RESOLUTION|>--- conflicted
+++ resolved
@@ -362,13 +362,7 @@
                 ]
                 if not dry_run:
                     # Abort pending transactional offset commits
-<<<<<<< HEAD
-                    self._abort_pending_transactional_offsets(
-                        producer_id, transactional_id
-                    )
-=======
                     self._abort_pending_transactional_offsets(producer_id, transactional_id)
->>>>>>> 186f782c
 
                     # Reset state
                     for idx, _id in enumerate(
